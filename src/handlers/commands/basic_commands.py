import sys
import os

sys.path.insert(
    0, os.path.dirname(os.path.dirname(os.path.dirname(os.path.abspath(__file__))))
)
from telegram import Update, InlineKeyboardButton, InlineKeyboardMarkup
from telegram.ext import ContextTypes
import logging


class BasicCommands:
    def __init__(self, user_data_manager, telegram_logger):
        self.user_data_manager = user_data_manager
        self.telegram_logger = telegram_logger
        self.logger = logging.getLogger(__name__)

    async def start_command(
        self, update: Update, context: ContextTypes.DEFAULT_TYPE
    ) -> None:
        if not update.effective_user:
            return

        user_id = update.effective_user.id
        welcome_message = (
            "👋 **Welcome to DeepGem!** I'm your AI assistant powered by Gemini-2.0-flash & Deepseek-R1.\n\n"
            "**🎯 I can help you with:**\n"
            "🤖 General conversations\n"
            "📝 Code assistance\n"
            "🗣️ Voice to text conversion\n"
            "🖼️ Image generation and analysis\n"
            "📄 AI document generation\n"
            "📑 PDF analysis\n"
            "📊 Statistics tracking\n"
            "🔍 Real-time web search (NEW!)\n"
            "🧠 Advanced problem solving (NEW!)\n\n"
            "**🆕 Enhanced MCP Tools:**\n"
            "I now have access to powerful tools with full transparency:\n"
            "• Web search via Exa AI\n"
            "• Library documentation search\n"
            "• Sequential thinking for complex problems\n"
            "• Document analysis\n"
            "• All tool calls are now visible!\n\n"
            "**🚀 Quick Start:**\n"
            "/genimg - Generate images\n"
            "/search - Web search\n"
            "/gendoc - Generate documents\n"
            "/mcp_help - Learn about advanced tools\n\n"
            "Feel free to start chatting or use /help to learn more!"
        )

        keyboard = [
            [
                InlineKeyboardButton("Help 📚", callback_data="help"),
                InlineKeyboardButton("Settings ⚙️", callback_data="settings"),
            ],
            [InlineKeyboardButton("Support Channel 📢", url="https://t.me/GemBotAI")],
        ]
        reply_markup = InlineKeyboardMarkup(keyboard)

        # Use effective_message for reply
        if update.effective_message:
            await update.effective_message.reply_text(
                welcome_message, reply_markup=reply_markup, parse_mode="Markdown"
            )

        await self.user_data_manager.initialize_user(user_id)
        self.logger.info(f"New user started the bot: {user_id}")

    async def help_command(
        self, update: Update, context: ContextTypes.DEFAULT_TYPE
    ) -> None:
        help_text = (
            "🤖 **Available Commands**\n\n"
            "**🎯 Basic Commands:**\n"
            "/start - Start the bot\n"
            "/help - Show this help message\n"
            "/reset - Reset conversation history\n"
            "/settings - Configure bot settings\n"
            "/stats - Show bot statistics\n\n"
            "**🎨 AI Features:**\n"
            "/genimg - Generate images with Together AI\n"
            "/switchmodel - Switch between AI models\n"
            "/export - Export conversation history\n"
<<<<<<< HEAD
            "/search <query> - Web search (Exa)\n"
            "/company <name> - Company research (Exa)\n"
            "/crawl <url> - Crawl page content (Exa)\n"
            "/Context7 <query> - Library docs search\n\n"
            "💡 Features\n"
=======
            "/gendoc - Generate AI documents\n\n"
            "**� MCP Tools (Advanced):**\n"
            "/search <query> - Web search via Exa AI\n"
            "/Context7 <query> - Search library docs\n"
            "/sequentialthinking <problem> - Step-by-step problem solving\n"
            "/Docfork <url> - Analyze documents\n"
            "/mcp_status - Show MCP server status\n"
            "/mcp_help - Detailed MCP help\n\n"
            "**�💡 Features:**\n"
>>>>>>> 3b4eb14a
            "• General conversations with AI\n"
            "• Code assistance with multiple models\n"
            "• Voice to text conversion\n"
            "• Image generation and analysis\n"
            "• Real-time web search and research\n"
            "• Document analysis and generation\n"
            "• Statistics tracking\n"
            "• Enhanced tool call visibility\n"
            "• Supports markdown formatting\n\n"
            "**🆕 Enhanced MCP Integration:**\n"
            "All MCP tool calls now show detailed execution logs, including:\n"
            "• Tool invocation details\n"
            "• Execution timing\n"
            "• Success/failure status\n"
            "• Source attribution\n\n"
            "Need help? Join our support channel @GemBotAI!"
        )
        # Use effective_message for reply
        if update.effective_message:
            await update.effective_message.reply_text(help_text, parse_mode="Markdown")
        # Only log if effective_user exists
        if update.effective_user:
            self.telegram_logger.log_message(
                update.effective_user.id, "Help command requested"
            )

    async def reset_command(
        self, update: Update, context: ContextTypes.DEFAULT_TYPE
    ) -> None:
        # Only proceed if effective_user exists
        if not update.effective_user:
            return
        user_id = update.effective_user.id

        # Get personal info before resetting
        personal_info = await self.user_data_manager.get_user_personal_info(user_id)

        # Reset conversation history
        self.user_data_manager.reset_conversation(user_id)

        # If there was personal information, confirm we remember it
        if update.effective_message:
            if personal_info and "name" in personal_info:
                await update.effective_message.reply_text(
                    f"Conversation history has been reset, {personal_info['name']}! I'll still remember your personal details."
                )
            else:
                await update.effective_message.reply_text(
                    "Conversation history has been reset!"
                )
<|MERGE_RESOLUTION|>--- conflicted
+++ resolved
@@ -1,151 +1,143 @@
-import sys
-import os
-
-sys.path.insert(
-    0, os.path.dirname(os.path.dirname(os.path.dirname(os.path.abspath(__file__))))
-)
-from telegram import Update, InlineKeyboardButton, InlineKeyboardMarkup
-from telegram.ext import ContextTypes
-import logging
-
-
-class BasicCommands:
-    def __init__(self, user_data_manager, telegram_logger):
-        self.user_data_manager = user_data_manager
-        self.telegram_logger = telegram_logger
-        self.logger = logging.getLogger(__name__)
-
-    async def start_command(
-        self, update: Update, context: ContextTypes.DEFAULT_TYPE
-    ) -> None:
-        if not update.effective_user:
-            return
-
-        user_id = update.effective_user.id
-        welcome_message = (
-            "👋 **Welcome to DeepGem!** I'm your AI assistant powered by Gemini-2.0-flash & Deepseek-R1.\n\n"
-            "**🎯 I can help you with:**\n"
-            "🤖 General conversations\n"
-            "📝 Code assistance\n"
-            "🗣️ Voice to text conversion\n"
-            "🖼️ Image generation and analysis\n"
-            "📄 AI document generation\n"
-            "📑 PDF analysis\n"
-            "📊 Statistics tracking\n"
-            "🔍 Real-time web search (NEW!)\n"
-            "🧠 Advanced problem solving (NEW!)\n\n"
-            "**🆕 Enhanced MCP Tools:**\n"
-            "I now have access to powerful tools with full transparency:\n"
-            "• Web search via Exa AI\n"
-            "• Library documentation search\n"
-            "• Sequential thinking for complex problems\n"
-            "• Document analysis\n"
-            "• All tool calls are now visible!\n\n"
-            "**🚀 Quick Start:**\n"
-            "/genimg - Generate images\n"
-            "/search - Web search\n"
-            "/gendoc - Generate documents\n"
-            "/mcp_help - Learn about advanced tools\n\n"
-            "Feel free to start chatting or use /help to learn more!"
-        )
-
-        keyboard = [
-            [
-                InlineKeyboardButton("Help 📚", callback_data="help"),
-                InlineKeyboardButton("Settings ⚙️", callback_data="settings"),
-            ],
-            [InlineKeyboardButton("Support Channel 📢", url="https://t.me/GemBotAI")],
-        ]
-        reply_markup = InlineKeyboardMarkup(keyboard)
-
-        # Use effective_message for reply
-        if update.effective_message:
-            await update.effective_message.reply_text(
-                welcome_message, reply_markup=reply_markup, parse_mode="Markdown"
-            )
-
-        await self.user_data_manager.initialize_user(user_id)
-        self.logger.info(f"New user started the bot: {user_id}")
-
-    async def help_command(
-        self, update: Update, context: ContextTypes.DEFAULT_TYPE
-    ) -> None:
-        help_text = (
-            "🤖 **Available Commands**\n\n"
-            "**🎯 Basic Commands:**\n"
-            "/start - Start the bot\n"
-            "/help - Show this help message\n"
-            "/reset - Reset conversation history\n"
-            "/settings - Configure bot settings\n"
-            "/stats - Show bot statistics\n\n"
-            "**🎨 AI Features:**\n"
-            "/genimg - Generate images with Together AI\n"
-            "/switchmodel - Switch between AI models\n"
-            "/export - Export conversation history\n"
-<<<<<<< HEAD
-            "/search <query> - Web search (Exa)\n"
-            "/company <name> - Company research (Exa)\n"
-            "/crawl <url> - Crawl page content (Exa)\n"
-            "/Context7 <query> - Library docs search\n\n"
-            "💡 Features\n"
-=======
-            "/gendoc - Generate AI documents\n\n"
-            "**� MCP Tools (Advanced):**\n"
-            "/search <query> - Web search via Exa AI\n"
-            "/Context7 <query> - Search library docs\n"
-            "/sequentialthinking <problem> - Step-by-step problem solving\n"
-            "/Docfork <url> - Analyze documents\n"
-            "/mcp_status - Show MCP server status\n"
-            "/mcp_help - Detailed MCP help\n\n"
-            "**�💡 Features:**\n"
->>>>>>> 3b4eb14a
-            "• General conversations with AI\n"
-            "• Code assistance with multiple models\n"
-            "• Voice to text conversion\n"
-            "• Image generation and analysis\n"
-            "• Real-time web search and research\n"
-            "• Document analysis and generation\n"
-            "• Statistics tracking\n"
-            "• Enhanced tool call visibility\n"
-            "• Supports markdown formatting\n\n"
-            "**🆕 Enhanced MCP Integration:**\n"
-            "All MCP tool calls now show detailed execution logs, including:\n"
-            "• Tool invocation details\n"
-            "• Execution timing\n"
-            "• Success/failure status\n"
-            "• Source attribution\n\n"
-            "Need help? Join our support channel @GemBotAI!"
-        )
-        # Use effective_message for reply
-        if update.effective_message:
-            await update.effective_message.reply_text(help_text, parse_mode="Markdown")
-        # Only log if effective_user exists
-        if update.effective_user:
-            self.telegram_logger.log_message(
-                update.effective_user.id, "Help command requested"
-            )
-
-    async def reset_command(
-        self, update: Update, context: ContextTypes.DEFAULT_TYPE
-    ) -> None:
-        # Only proceed if effective_user exists
-        if not update.effective_user:
-            return
-        user_id = update.effective_user.id
-
-        # Get personal info before resetting
-        personal_info = await self.user_data_manager.get_user_personal_info(user_id)
-
-        # Reset conversation history
-        self.user_data_manager.reset_conversation(user_id)
-
-        # If there was personal information, confirm we remember it
-        if update.effective_message:
-            if personal_info and "name" in personal_info:
-                await update.effective_message.reply_text(
-                    f"Conversation history has been reset, {personal_info['name']}! I'll still remember your personal details."
-                )
-            else:
-                await update.effective_message.reply_text(
-                    "Conversation history has been reset!"
-                )
+import sys
+import os
+
+sys.path.insert(
+    0, os.path.dirname(os.path.dirname(os.path.dirname(os.path.abspath(__file__))))
+)
+from telegram import Update, InlineKeyboardButton, InlineKeyboardMarkup
+from telegram.ext import ContextTypes
+import logging
+
+
+class BasicCommands:
+    def __init__(self, user_data_manager, telegram_logger):
+        self.user_data_manager = user_data_manager
+        self.telegram_logger = telegram_logger
+        self.logger = logging.getLogger(__name__)
+
+    async def start_command(
+        self, update: Update, context: ContextTypes.DEFAULT_TYPE
+    ) -> None:
+        if not update.effective_user:
+            return
+
+        user_id = update.effective_user.id
+        welcome_message = (
+            "👋 **Welcome to DeepGem!** I'm your AI assistant powered by Gemini-2.0-flash & Deepseek-R1.\n\n"
+            "**🎯 I can help you with:**\n"
+            "🤖 General conversations\n"
+            "📝 Code assistance\n"
+            "🗣️ Voice to text conversion\n"
+            "🖼️ Image generation and analysis\n"
+            "📄 AI document generation\n"
+            "📑 PDF analysis\n"
+            "📊 Statistics tracking\n"
+            "🔍 Real-time web search (NEW!)\n"
+            "🧠 Advanced problem solving (NEW!)\n\n"
+            "**🆕 Enhanced MCP Tools:**\n"
+            "I now have access to powerful tools with full transparency:\n"
+            "• Web search via Exa AI\n"
+            "• Library documentation search\n"
+            "• Sequential thinking for complex problems\n"
+            "• Document analysis\n"
+            "• All tool calls are now visible!\n\n"
+            "**🚀 Quick Start:**\n"
+            "/genimg - Generate images\n"
+            "/search - Web search\n"
+            "/gendoc - Generate documents\n"
+            "/mcp_help - Learn about advanced tools\n\n"
+            "Feel free to start chatting or use /help to learn more!"
+        )
+
+        keyboard = [
+            [
+                InlineKeyboardButton("Help 📚", callback_data="help"),
+                InlineKeyboardButton("Settings ⚙️", callback_data="settings"),
+            ],
+            [InlineKeyboardButton("Support Channel 📢", url="https://t.me/GemBotAI")],
+        ]
+        reply_markup = InlineKeyboardMarkup(keyboard)
+
+        # Use effective_message for reply
+        if update.effective_message:
+            await update.effective_message.reply_text(
+                welcome_message, reply_markup=reply_markup, parse_mode="Markdown"
+            )
+
+        await self.user_data_manager.initialize_user(user_id)
+        self.logger.info(f"New user started the bot: {user_id}")
+
+    async def help_command(
+        self, update: Update, context: ContextTypes.DEFAULT_TYPE
+    ) -> None:
+        help_text = (
+            "🤖 **Available Commands**\n\n"
+            "**🎯 Basic Commands:**\n"
+            "/start - Start the bot\n"
+            "/help - Show this help message\n"
+            "/reset - Reset conversation history\n"
+            "/settings - Configure bot settings\n"
+            "/stats - Show bot statistics\n\n"
+            "**🎨 AI Features:**\n"
+            "/genimg - Generate images with Together AI\n"
+            "/switchmodel - Switch between AI models\n"
+            "/export - Export conversation history\n"
+            "/gendoc - Generate AI documents\n\n"
+            "**� MCP Tools (Advanced):**\n"
+            "/search <query> - Web search via Exa AI\n"
+            "/Context7 <query> - Search library docs\n"
+            "/sequentialthinking <problem> - Step-by-step problem solving\n"
+            "/Docfork <url> - Analyze documents\n"
+            "/mcp_status - Show MCP server status\n"
+            "/mcp_help - Detailed MCP help\n\n"
+            "**�💡 Features:**\n"
+            "• General conversations with AI\n"
+            "• Code assistance with multiple models\n"
+            "• Voice to text conversion\n"
+            "• Image generation and analysis\n"
+            "• Real-time web search and research\n"
+            "• Document analysis and generation\n"
+            "• Statistics tracking\n"
+            "• Enhanced tool call visibility\n"
+            "• Supports markdown formatting\n\n"
+            "**🆕 Enhanced MCP Integration:**\n"
+            "All MCP tool calls now show detailed execution logs, including:\n"
+            "• Tool invocation details\n"
+            "• Execution timing\n"
+            "• Success/failure status\n"
+            "• Source attribution\n\n"
+            "Need help? Join our support channel @GemBotAI!"
+        )
+        # Use effective_message for reply
+        if update.effective_message:
+            await update.effective_message.reply_text(help_text, parse_mode="Markdown")
+        # Only log if effective_user exists
+        if update.effective_user:
+            self.telegram_logger.log_message(
+                update.effective_user.id, "Help command requested"
+            )
+
+    async def reset_command(
+        self, update: Update, context: ContextTypes.DEFAULT_TYPE
+    ) -> None:
+        # Only proceed if effective_user exists
+        if not update.effective_user:
+            return
+        user_id = update.effective_user.id
+
+        # Get personal info before resetting
+        personal_info = await self.user_data_manager.get_user_personal_info(user_id)
+
+        # Reset conversation history
+        self.user_data_manager.reset_conversation(user_id)
+
+        # If there was personal information, confirm we remember it
+        if update.effective_message:
+            if personal_info and "name" in personal_info:
+                await update.effective_message.reply_text(
+                    f"Conversation history has been reset, {personal_info['name']}! I'll still remember your personal details."
+                )
+            else:
+                await update.effective_message.reply_text(
+                    "Conversation history has been reset!"
+                )