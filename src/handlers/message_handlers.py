# Standard library imports
import os
import io
import logging
import traceback
from telegram import (
    InlineKeyboardButton,
    InlineKeyboardMarkup,
    Update,
)
from telegram.constants import ChatAction
from telegram.ext import MessageHandler, filters, ContextTypes
from src.services.multimodal_processor import TelegramMultimodalProcessor
from src.handlers.text_handlers import TextHandler
from src.services.ai_command_router import AICommandRouter
from src.utils.docgen.document_processor import DocumentProcessor

# Import utility classes
from src.handlers.message_context_handler import MessageContextHandler
from src.handlers.response_formatter import ResponseFormatter
from src.services.media.voice_config import VoiceConfig, VoiceQuality
from src.services.user_preferences_manager import UserPreferencesManager
from src.services.media.voice_processor import create_voice_processor
from src.services.memory_context.conversation_manager import ConversationManager
from src.services.group_chat.integration import GroupChatIntegration
from src.services.model_handlers.model_configs import ModelConfigurations, Provider, ModelConfig

logger = logging.getLogger(__name__)


class MessageHandlers:
    def __init__(
        self,
        gemini_api,
        user_data_manager,
        telegram_logger,
        text_handler,
        deepseek_api=None,
        openrouter_api=None,
        command_handlers=None,
    ):
        self.gemini_api = gemini_api
        self.user_data_manager = user_data_manager
        self.telegram_logger = telegram_logger
        self.text_handler = text_handler
        self.logger = logging.getLogger(__name__)

        # Initialize multimodal processor
        self.multimodal_processor = TelegramMultimodalProcessor(gemini_api)
        self.deepseek_api = deepseek_api
        self.openrouter_api = openrouter_api

        # Initialize essential utility classes only
        self.context_handler = MessageContextHandler()
        self.response_formatter = ResponseFormatter()

        # Initialize document processor
        self.document_processor = DocumentProcessor(gemini_api)

        # Initialize AI command router
        self.ai_command_router = None
        if command_handlers:
            self.ai_command_router = AICommandRouter(command_handlers, gemini_api)

        # Initialize conversation manager (will be lazy-loaded with proper dependencies)
        self._conversation_manager = None

        # Initialize group chat integration
        self._group_chat_integration = None

        # Initialize all available models from ModelConfigurations
        self.all_models = ModelConfigurations.get_all_models()
        self.logger.info(f"Initialized with {len(self.all_models)} available models")
        
        # Log available models by provider for debugging
        for provider in Provider:
            provider_models = ModelConfigurations.get_models_by_provider(provider)
            if provider_models:
                self.logger.info(f"{provider.value.title()} models: {len(provider_models)} available")
                # Log some model names for verification
                model_names = list(provider_models.keys())[:5]  # First 5 models
                self.logger.debug(f"  Examples: {model_names}")

        # Log total free models count
        free_models = ModelConfigurations.get_free_models()
        self.logger.info(f"Free OpenRouter models available: {len(free_models)}")

        # Verify some commonly used models are available
        common_models = ["llama-3.3-8b", "deepseek-r1-zero", "gemini", "deepseek"]
        for model_id in common_models:
            self.log_model_verification(model_id)

    def get_all_models(self) -> dict:
        """Get all available models - useful for external access."""
        return self.all_models

    def get_models_by_provider(self, provider: Provider) -> dict:
        """Get models by specific provider."""
        return ModelConfigurations.get_models_by_provider(provider)

    def get_free_models(self) -> dict:
        """Get all free models."""
        return ModelConfigurations.get_free_models()

    def log_model_verification(self, model_id: str) -> bool:
        """Log verification for a specific model and return if it exists."""
        model_config = self.get_model_config(model_id)
        if model_config:
            self.logger.info(f"✅ Model '{model_id}' verified:")
            self.logger.info(f"  - Display name: {model_config.display_name}")
            self.logger.info(f"  - Provider: {model_config.provider.value}")
            self.logger.info(f"  - OpenRouter key: {model_config.openrouter_model_key or 'N/A'}")
            self.logger.info(f"  - Emoji: {model_config.indicator_emoji}")
            return True
        else:
            self.logger.warning(f"❌ Model '{model_id}' not found in configurations")
            return False

    def get_model_stats(self) -> dict:
        """Get statistics about available models."""
        total_models = len(self.all_models)
        free_models = len(self.get_free_models())
        
        provider_counts = {}
        for provider in Provider:
            provider_models = self.get_models_by_provider(provider)
            provider_counts[provider.value] = len(provider_models)
        
        return {
            "total_models": total_models,
            "free_models": free_models,
            "provider_counts": provider_counts,
            "model_ids": list(self.all_models.keys())[:10]  # First 10 model IDs for reference
        }

    def get_model_config(self, model_id: str) -> ModelConfig:
        """Get model configuration by ID."""
        return self.all_models.get(model_id)

    def get_model_indicator_and_config(self, model_id: str) -> tuple[str, ModelConfig]:
        """Get model indicator emoji and configuration for a model."""
        model_config = self.get_model_config(model_id)
        if model_config:
            return f"{model_config.indicator_emoji} {model_config.display_name}", model_config
        else:
            # Fallback for unknown models
            self.logger.warning(f"Unknown model ID: {model_id}, using default")
            return "🤖 Unknown Model", None

    async def generate_ai_response(self, prompt: str, model_id: str, user_id: int, conversation_context: list = None) -> str:
        """Generate AI response using the specified model with conversation context."""
        model_config = self.get_model_config(model_id)
        
        if not model_config:
            self.logger.error(f"Model configuration not found for: {model_id}")
            return f"Sorry, the model '{model_id}' is not available."

        # Enhanced conversation context debugging
        if conversation_context:
            self.logger.info(f"🧠 AI Context Debug - Model: {model_id}")
            self.logger.info(f"   └─ Context messages: {len(conversation_context)}")
            
            # Show context summary
            for i, msg in enumerate(conversation_context[-5:]):  # Last 5 messages
                role = msg.get('role', 'unknown')
                content = msg.get('content', '')
                preview = content[:100] + ("..." if len(content) > 100 else "")
                self.logger.info(f"   └─ Message {i+1} [{role.upper()}]: {preview}")
                
                # Highlight name mentions
                if 'name' in content.lower():
                    self.logger.info(f"   └─ ⭐ Contains name/identity information!")
                    
            # Log the current prompt for reference
            self.logger.info(f"   └─ Current prompt: {prompt[:100]}...")
        else:
            self.logger.info(f"⚠ No conversation context provided for model: {model_id}")

        try:
            self.logger.info(f"Generating response with model: {model_id}")
            self.logger.info(f"Attempting to use {model_config.provider.value.title()} API with {model_id} model")
            
            if model_config.provider == Provider.GEMINI:
                self.logger.info("Successfully used Gemini API")
                return await self.gemini_api.generate_response(prompt)
                
            elif model_config.provider == Provider.DEEPSEEK and hasattr(self, "deepseek_api") and self.deepseek_api:
                self.logger.info("Successfully used DeepSeek API")
                return await self.deepseek_api.generate_response(prompt)
                
            elif model_config.provider == Provider.OPENROUTER and hasattr(self, "openrouter_api") and self.openrouter_api:
                # Use the openrouter_model_key for proper API mapping
                if model_config.openrouter_model_key:
                    self.logger.info("Successfully used OpenRouter API with model key")
                    response = await self.openrouter_api.generate_response_with_model_key(
                        prompt=prompt,
                        openrouter_model_key=model_config.openrouter_model_key,
                        context=conversation_context
                    )
                else:
                    # Fix the parameter order - use named parameters with conversation context
                    self.logger.info("Successfully used OpenRouter API with model ID")
                    response = await self.openrouter_api.generate_response(
                        prompt=prompt, 
                        context=conversation_context, 
                        model=model_id
                    )
                
                # Debug the AI response for context usage
                if response and conversation_context:
                    context_keywords = ['name', 'your name', 'my name']
                    if any(keyword in response.lower() for keyword in context_keywords):
                        self.logger.info("✅ AI response appears to use conversation context")
                    else:
                        self.logger.warning("⚠ AI response may not be using conversation context effectively")
                
                return response
                    
            else:
                self.logger.warning(f"No API available for provider: {model_config.provider.value}")
                return f"Sorry, the {model_config.display_name} model is currently unavailable."
                
        except Exception as e:
            self.logger.error(f"Error generating response with {model_id}: {str(e)}")
            return f"Sorry, there was an error with the {model_config.display_name} model: {str(e)}"

    async def _handle_text_message(
        self, update: Update, context: ContextTypes.DEFAULT_TYPE
    ) -> None:
        """Handle incoming text messages."""
        try:
            if update.message is None and update.callback_query is None:
                self.logger.error("Received update with no message or callback query")
                return

            if update.callback_query:
                user_id = update.callback_query.from_user.id
                message_text = update.callback_query.data
                await update.callback_query.answer()
            else:
                user_id = update.effective_user.id
                message_text = update.message.text

            # Check if we're waiting for document content
            if update.message and await self.handle_awaiting_doc_text(update, context):
                # The message was handled as document text input, stop further processing
                return

            # Check if we're waiting for AI document topic
            if update.message and context.user_data.get("awaiting_aidoc_topic"):
                # Clear the flag
                context.user_data["awaiting_aidoc_topic"] = False
                # Store the topic
                context.user_data["aidoc_prompt"] = update.message.text
                # Show format selection
                from handlers.command_handlers import CommandHandlers

                command_handler = CommandHandlers(
                    self.gemini_api,
                    self.user_data_manager,
                    self.telegram_logger,
                    None,  # flux_lora_image_generator not needed here
                )
                await command_handler._show_ai_document_format_selection(
                    update, context
                )
                return

            self.logger.info(
                f"Received text message from user {user_id}: {message_text}"
            )

            # Initialize user data if not already initialized
            await self.user_data_manager.initialize_user(user_id)

            # Initialize group chat integration if needed
            if self._group_chat_integration is None and self._conversation_manager:
                self._group_chat_integration = GroupChatIntegration(
                    self.user_data_manager, self._conversation_manager
                )

            # Process group chat features if applicable
            enhanced_message_text = message_text
            group_metadata = {}

            chat = update.effective_chat
            if (
                self._group_chat_integration
                and chat
                and chat.type in ["group", "supergroup"]
            ):

                try:
                    enhanced_message_text, group_metadata = (
                        await self._group_chat_integration.process_group_message(
                            update, context, message_text
                        )
                    )
                    self.logger.info(f"Enhanced group message for chat {chat.id}")
                except Exception as e:
                    self.logger.error(f"Error processing group message: {e}")
                    # Fall back to original message if group processing fails

            # Check if the bot is mentioned but don't send an automatic reply
            # Just log it for tracking purposes
            bot_username = "@Gemini_AIAssistBot"
            if bot_username in enhanced_message_text:
                self.logger.info(f"Bot mentioned by user {user_id}")
                # Remove the automatic greeting that was causing duplicate responses
                # We'll let the text handler process the full message instead

            # Try AI command routing first (if available)
            if self.ai_command_router:
                try:
                    # Only route commands if private chat or bot is mentioned in group chat
                    is_group_chat = chat and chat.type in ["group", "supergroup"]
                    is_mentioned = "@Gemini_AIAssistBot" in enhanced_message_text
                    if not is_group_chat or is_mentioned:
                        # IMPORTANT: Use original message_text for intent detection, not enhanced_message_text
                        # This prevents group context from interfering with command detection
                        should_route = (
                            await self.ai_command_router.should_route_message(
                                message_text
                            )
                        )
                        if should_route:
                            intent, confidence = (
                                await self.ai_command_router.detect_intent(message_text)
                            )
                            self.logger.info(
                                f"Routing message to command: {intent.value} (confidence: {confidence:.2f})"
                            )

                            # Attempt to route the command using original message
                            command_executed = (
                                await self.ai_command_router.route_command(
                                    update, context, intent, message_text
                                )
                            )

                            if command_executed:
                                # Command was successfully executed, update stats and return
                                await self.user_data_manager.update_stats(
                                    user_id,
                                    {
                                        "text_messages": 1,
                                        "total_messages": 1,
                                        "ai_commands": 1,
                                    },
                                )
                                return
                            else:
                                # Command routing failed, fall back to normal text processing
                                self.logger.info(
                                    "Command routing failed, falling back to normal text processing"
                                )
                except Exception as e:
                    self.logger.error(f"Error in AI command routing: {str(e)}")
                    # Fall back to normal text processing on any error

            # Create text handler instance with all required API instances
            text_handler = TextHandler(
                self.gemini_api,
                self.user_data_manager,
                openrouter_api=self.openrouter_api,  # Pass the openrouter_api for models like llama4_maverick
                deepseek_api=self.deepseek_api,  # Pass the deepseek_api for deepseek model
            )

            # Process the message (use enhanced message for group chats)
            # Create a temporary update with enhanced message for group processing
            if (
                enhanced_message_text != message_text
                and chat
                and chat.type in ["group", "supergroup"]
            ):
                # Store original message and metadata in context for the text handler
                context.user_data["group_context"] = group_metadata
                context.user_data["original_message"] = message_text
                context.user_data["enhanced_message"] = enhanced_message_text

            await text_handler.handle_text_message(update, context)
            await self.user_data_manager.update_stats(
                user_id, {"text_messages": 1, "total_messages": 1}
            )
        except Exception as e:
            self.logger.error(f"Error processing text message: {str(e)}")
            await self._error_handler(update, context)
        # We already called update_stats above inside the try block, no need to call it again here

    async def _handle_image_message(
        self, update: Update, context: ContextTypes.DEFAULT_TYPE
    ) -> None:
        """Handle incoming image messages using the new multimodal system."""
        try:
            user_id = update.effective_user.id
            self.logger.info(f"Processing image from user {user_id}")
            self.telegram_logger.log_message("Received image message", user_id)

            # Check if we have a valid image
            if (
                not update.message
                or not update.message.photo
                or len(update.message.photo) == 0
            ):
                await update.message.reply_text("Sorry, I couldn't process this image.")
                return

            # Show processing message
            processing_message = await update.message.reply_text(
                "🖼️ Processing your image. Please wait..."
            )

            # Send typing indicator
            await context.bot.send_chat_action(
                chat_id=update.effective_chat.id, action=ChatAction.TYPING
            )

            try:
                # Get conversation context for the user
                context_messages = []
                try:
                    # Get recent conversation history if available
                    if hasattr(self, "conversation_manager"):
                        context_messages = await self.conversation_manager.get_context(
                            user_id
                        )
                except Exception:
                    pass  # Continue without context if unavailable

                # Process the message with multimodal processor
                result = await self.multimodal_processor.process_telegram_message(
                    message=update.message, context=context_messages
                )

                if result.success and result.content:
                    # Format the response
                    formatted_response = await self.response_formatter.format_response(
                        result.content, user_id, model_name="gemini-2.0-flash"
                    )

                    # Delete processing message and send response
                    await processing_message.delete()
                    await update.message.reply_text(
                        formatted_response,
                        parse_mode=(
                            "Markdown"
                            if "```" in formatted_response or "*" in formatted_response
                            else None
                        ),
                    )

                    # Log successful processing
                    self.telegram_logger.log_message(
                        f"Image processed successfully", user_id
                    )

                else:
                    # Handle error
                    await processing_message.edit_text(
                        f"❌ Sorry, I couldn't process your image: {result.error or 'Unknown error'}"
                    )

            except Exception as e:
                self.logger.error(f"Image processing error: {str(e)}")
                await processing_message.edit_text(
                    "❌ Sorry, there was an error processing your image. Please try again."
                )

        except Exception as e:
            self.logger.error(f"Error in image message handler: {str(e)}")
            await self._error_handler(update, context)

    async def _handle_voice_message(
        self, update: Update, context: ContextTypes.DEFAULT_TYPE
    ) -> None:
        """Handle incoming voice messages with enhanced multi-engine support."""
        if not update.message or not update.message.voice:
            self.logger.error("Received update with no voice message")
            return

        user_id = update.effective_user.id
        conversation_id = f"user_{user_id}"
        self.telegram_logger.log_message("Received voice message", user_id)

        # Extract quote context using MessageContextHandler
        quoted_text, quoted_message_id = self.context_handler.extract_reply_context(
            update.message
        )

        try:
            # Factory initialization moved here
            if not hasattr(self, "voice_processor") or self.voice_processor is None:
                self.voice_processor = await create_voice_processor()
                # Initialize preferences manager
                self.preferences_manager = UserPreferencesManager(self.user_data_manager)

<<<<<<< HEAD
            # Get user's language preference
            user_lang = await self.preferences_manager.get_user_language_preference(user_id) or "en"

            # Try to detect if user has previously sent Khmer messages
            user_history = await self.user_data_manager.get_user_data(user_id)
            has_khmer_history = False
            
            if user_history and 'message_history' in user_history:
                # Check last 15 messages for Khmer content (increased from 10)
                for msg in user_history.get('message_history', [])[-15:]:
                    if msg.get('content') and any(char in msg.get('content', '') for char in 'កខគឃងចឆជឈញ'):
                        has_khmer_history = True
                        self.logger.info(f"User {user_id} has Khmer message history, will prioritize Khmer detection")
                        break
            
            # Look for Khmer in recent voice transcription history
            if not has_khmer_history and user_history and 'voice_transcriptions' in user_history:
                # Check past voice transcriptions for Khmer language detection
                for transcription in user_history.get('voice_transcriptions', [])[-10:]:
                    if transcription.get('detected_language') == 'km':
                        has_khmer_history = True
                        self.logger.info(f"User {user_id} has previous Khmer voice transcriptions, will prioritize Khmer detection")
                        break

            # If not found in preferences, use Telegram's language code
            if user_lang == "en" and update.effective_user.language_code:
                user_lang = update.effective_user.language_code
                
            # Force Khmer detection if user has Khmer history
            if has_khmer_history and user_lang == "en":
                self.logger.info(f"Overriding default language (en) with Khmer (km) based on user history")
                user_lang = "km"

            # Enhanced language mapping with better Khmer support
            language_map = {
                "en": "en-US", "km": "km-KH", "kh": "km-KH", "ru": "ru-RU", 
                "fr": "fr-FR", "es": "es-ES", "de": "de-DE", "ja": "ja-JP",
                "zh": "zh-CN", "th": "th-TH", "vi": "vi-VN",
            }

            # Extract language prefix properly
            lang_prefix = user_lang.split("-")[0] if "-" in user_lang else user_lang
            lang = language_map.get(lang_prefix, "en-US")

            # Set flag for Khmer processing
            is_khmer = lang_prefix in ["km", "kh"]

            # Log the detected language for debugging
            self.logger.info(f"Voice recognition language set to: {lang}, is_khmer={is_khmer}")
=======
            # English-only language setting to save space
            lang = "en-US"
            
            # Log the language for debugging
            self.logger.info(f"Voice recognition language set to: {lang} (English only)")
>>>>>>> 9943ec5a

            # Show processing message
            processing_text = "🎤 Processing your voice message with enhanced AI recognition..."

            status_message = await update.message.reply_text(processing_text)

            # Use enhanced VoiceProcessor for downloading and converting voice file
            voice_file = await context.bot.get_file(update.message.voice.file_id)
            ogg_file_path, wav_file_path = await self.voice_processor.download_and_convert(
                voice_file, str(user_id)
            )

            # Get audio duration for short audio detection optimization
            audio_duration = 0
            try:
                import soundfile as sf
                with sf.SoundFile(wav_file_path) as sound_file:
                    audio_duration = float(len(sound_file)) / sound_file.samplerate
                self.logger.info(f"Audio duration: {audio_duration:.2f}s")
            except Exception as e:
                self.logger.warning(f"Could not determine audio duration: {e}")

            # Special handling for short audio - increase Khmer detection sensitivity
            short_audio_khmer_mode = False
            if audio_duration > 0 and audio_duration < 3.0 and not is_khmer:
                self.logger.info(f"Short audio detected ({audio_duration:.2f}s), increasing Khmer detection sensitivity")
                # For very short audio, we'll give extra weight to Khmer detection
                short_audio_khmer_mode = True
            
            # Enhanced transcription with audio duration awareness
            if hasattr(self.voice_processor, "get_best_transcription"):
                self.logger.info(f"🎤 Enhanced voice transcription starting for language: {lang}")
                
                # For short audio, first try with language detection auto mode
                if short_audio_khmer_mode:
                    self.logger.info("Short audio detected, first trying with auto language detection")
                    # Start with auto-detection to see if Khmer is naturally detected
                    text, recognition_language, metadata = await self.voice_processor.get_best_transcription(
                        wav_file_path, language="auto", confidence_threshold=0.5
                    )
                    # If detected as Khmer, set is_khmer flag and update lang
                    if recognition_language == "km":
                        self.logger.info("Auto-detection identified Khmer language!")
                        is_khmer = True
                        lang = "km-KH"
                        # Update status message
                        try:
                            await status_message.edit_text("🇰🇭 ភាសាខ្មែរត្រូវបានបង្ហាញ... កំពុងដំណើរការ\n(Khmer language detected... processing)")
                        except Exception:
                            pass
                
                # Do normal transcription with the right language setting
                text, recognition_language, metadata = await self.voice_processor.get_best_transcription(
                    wav_file_path, language=lang, confidence_threshold=0.6
                )
                engine_used = metadata.get("engine", "unknown")
                confidence = metadata.get("confidence", 0.0)
                
<<<<<<< HEAD
                # Detect false-positive English transcription for Khmer audio
                if not is_khmer:
                    from src.services.media.voice_config import VoiceConfig
                    
                    # More aggressively detect false positives for short audio or if user has Khmer history
                    confidence_threshold = 0.6
                    if short_audio_khmer_mode or has_khmer_history:
                        confidence_threshold = 0.5
                    
                    is_false_positive = VoiceConfig.is_likely_false_english_for_khmer(text, confidence)
                        
                    if is_false_positive or (
                        (short_audio_khmer_mode or has_khmer_history) and confidence < confidence_threshold
                    ):
                        self.logger.warning(f"Detected likely Khmer audio mis-transcribed as English (confidence: {confidence:.2f})")
                        is_khmer = True
                        lang = "km-KH"
                        try:
                            await status_message.edit_text("🇰🇭 អត្ថបទមើលទៅដូចជាភាសាខ្មែរ កំពុងបកប្រែឡើងវិញ...\n(Detected Khmer speech, retrying with better settings...)")
                        except Exception:
                            pass
                        # Rerun transcription using Khmer enhanced settings and lower threshold
                        text, recognition_language, metadata = await self.voice_processor.get_best_transcription(
                            wav_file_path,
                            language=lang,
                            confidence_threshold=VoiceConfig.get_confidence_threshold("faster_whisper_khmer")
                        )
                        engine_used = metadata.get("engine", "unknown")
                        confidence = metadata.get("confidence", 0.0)
                
                # Enhanced logging for Khmer debugging with new metadata
                requested_lang = metadata.get("requested_language", "unknown")
                detected_lang = metadata.get("detected_language", "unknown")
                strategy_used = metadata.get("strategy", "unknown")
                language_mismatch = metadata.get("language_mismatch", False)
                
=======
                # Simplified English-only logging
>>>>>>> 9943ec5a
                self.logger.info(f"🔍 VOICE TRANSCRIPTION RESULT:")
                self.logger.info(f"  → Engine: {engine_used}")
                self.logger.info(f"  → Confidence: {confidence:.3f}")
                self.logger.info(f"  → Text length: {len(text)} chars")
                self.logger.info(f"  → Text preview: {text[:100]}...")
<<<<<<< HEAD
                self.logger.info(f"  → Language mismatch: {language_mismatch}")
                
                # Store transcription in user history for future reference
                try:
                    # Initialize voice_transcriptions array if needed
                    if 'voice_transcriptions' not in user_history:
                        user_history['voice_transcriptions'] = []
                    
                    # Add this transcription to history
                    user_history['voice_transcriptions'].append({
                        'timestamp': str(update.message.date),
                        'detected_language': detected_lang,
                        'requested_language': requested_lang,
                        'confidence': confidence,
                        'is_khmer': is_khmer,
                        'duration': audio_duration,
                        'strategy': strategy_used
                    })
                    
                    # Keep only last 20 transcriptions
                    if len(user_history['voice_transcriptions']) > 20:
                        user_history['voice_transcriptions'] = user_history['voice_transcriptions'][-20:]
                    
                    # Save updates
                    await self.user_data_manager.update_user_data(user_id, user_history)
                except Exception as e:
                    self.logger.warning(f"Could not update voice transcription history: {e}")
                
                # Special warning for Khmer cases with enhanced information
                if is_khmer and language_mismatch:
                    self.logger.warning(f"⚠️ KHMER LANGUAGE MISMATCH DETECTED:")
                    self.logger.warning(f"  → Expected: km (Khmer)")
                    self.logger.warning(f"  → Got: {detected_lang}")
                    self.logger.warning(f"  → Strategy used: {strategy_used}")
                    self.logger.warning(f"  → All attempts tried: {metadata.get('all_attempts', 0)}")
                    self.logger.warning(f"  → This suggests the audio might not be clear Khmer speech")
                    self.logger.warning(f"  → Or the model is auto-detecting a different language")
                    
                    # Add user notification for Khmer mismatch with strategy info
                    if detected_lang == "en":
                        # Check if this might be a false positive English transcription
                        from src.services.media.voice_config import VoiceConfig
                        is_false_positive = VoiceConfig.is_likely_false_english_for_khmer(text, confidence)
                        
                        if is_false_positive:
                            khmer_warning = (
                                f"🇰🇭 **ការជូនដំណឹង:** ការបំលែងនេះអាចមិនត្រឹមត្រូវទេ។\n"
                                f"📢 **Notice:** This transcription may be incorrect (likely false positive).\n\n"
                                f"🔍 **បញ្ហា / Issue:** អក្សរដែលបានបំលែងនេះទំនងមានភាពមិនត្រឹមត្រូវ\n"
                                f"🔍 **Issue:** The transcribed text appears to be a false positive\n\n"
                                f"💡 **ការណែនាំ / Recommendations:**\n"
                                f"• និយាយឱ្យច្បាស់និងយឺត / Speak clearly and slowly\n"
                                f"• ប្រើពាក្យខ្មែរសុទ្ធ / Use pure Khmer words\n"
                                f"• ជៀសវាងសំឡេងរំខាន / Avoid background noise\n"
                                f"• សាកល្បងផ្ញើម្តងទៀត / Try sending again\n\n"
                                f"📊 **Technical:** Strategy: `{strategy_used}`, Confidence: {confidence:.1%}"
                            )
                        else:
                            khmer_warning = (
                                f"🇰🇭 **ការជូនដំណឹង:** សំឡេងរបស់អ្នកត្រូវបានសម្គាល់ជាភាសាអង់គ្លេសជំនួសឱ្យភាសាខ្មែរ។\n"
                                f"📢 **Notice:** Your voice was detected as English instead of Khmer.\n\n"
                                f"🔧 **ព័ត៌មានបច្ចេកទេស / Technical Info:**\n"
                                f"• វិធីសាស្រ្ត / Strategy: `{strategy_used}`\n"
                                f"• ការព្យាយាម / Attempts: {metadata.get('all_attempts', 0)}\n"
                                f"• កម្រិតទំនុកចិត្ត / Confidence: {confidence:.1%}\n\n"
                                f"💡 **ការណែនាំ / Tips:**\n"
                                f"• និយាយឱ្យច្បាស់និងយឺត / Speak clearly and slowly\n"
                                f"• ជៀសវាងសំឡេងរំខាន / Avoid background noise\n"
                                f"• ប្រើឃ្លាខ្មែរសុទ្ធ / Use pure Khmer phrases\n"
                                f"• និយាយយូរជាង / Speak for longer duration\n"
                                f"• សាកល្បងផ្ញើម្តងទៀត / Try sending again\n\n"
                            )
                        
                        # Send warning but continue with transcription
                        try:
                            await update.message.reply_text(khmer_warning, parse_mode="Markdown")
                        except Exception:
                            await update.message.reply_text(
                                f"🇰🇭 Notice: Your Khmer voice was detected as English. "
                                f"Strategy used: {strategy_used}. Please try speaking more clearly in pure Khmer."
                            )
=======
>>>>>>> 9943ec5a
                
                self.logger.info(f"Enhanced transcription: engine={engine_used}, confidence={confidence:.2f}")
            else:
                # Fallback to basic transcription
                text, recognition_language = await self.voice_processor.transcribe(wav_file_path, lang)
                metadata = {"engine": "basic", "confidence": 0.7}
                engine_used = "basic"
                confidence = 0.7

            if not text:
                # English-only error message
                error_text = (
                    "❌ Sorry, I couldn't understand the audio.\n\n💡 **Tips:**\n"
                    "• Speak clearly and avoid background noise\n"
                    "• Try speaking in English for better accuracy\n"
                    "• Send shorter voice messages (under 30 seconds)\n"
                    "• Make sure you're in a quiet environment"
                )

                # Update status message
                try:
                    await status_message.edit_text(error_text, parse_mode="Markdown")
                except Exception:
                    await update.message.reply_text(error_text, parse_mode="Markdown")
                return

            # Delete the status message safely
            try:
                await status_message.delete()
            except Exception as msg_error:
                self.logger.warning(f"Could not delete status message: {str(msg_error)}")

            # Show the transcribed text with confidence indicator
            confidence_emoji = "🟢" if confidence > 0.8 else "🟡" if confidence > 0.6 else "🔴"
            
            # Simplified formatting for English-only voice message transcription
            transcript_text = f"🎤 **Voice Message Transcribed** {confidence_emoji}\n\n{text}"
            
            # Add engine info if confidence is good
            if confidence > 0.7:
                transcript_text += f"\n\n_Engine: {engine_used.title()}, Confidence: {confidence:.1%}_"

            # Send transcript message
            try:
                await self.response_formatter.safe_send_message(update.message, transcript_text)
            except Exception as reply_error:
                self.logger.error(f"Error sending transcript message: {str(reply_error)}")
                await update.message.reply_text(f"🎤 Transcription: \n{text}")

            # Log the transcribed text
            self.telegram_logger.log_message(f"Transcribed {recognition_language} text: {text}", user_id)

            # Initialize user data if not already initialized
            await self.user_data_manager.initialize_user(user_id)

            # Use the TextHandler's conversation manager instead of creating a separate one
            # This ensures voice and text messages share the same conversation context
            if hasattr(self.text_handler, 'conversation_manager'):
                conversation_manager = self.text_handler.conversation_manager
            else:
                # Fallback: create our own if text handler doesn't have one
                if not hasattr(self, "_conversation_manager") or not self._conversation_manager:
                    # Create text handler for conversation manager
                    text_handler = TextHandler(
                        self.gemini_api, self.user_data_manager,
                        self.openrouter_api if hasattr(self, "openrouter_api") else None,
                        self.deepseek_api if hasattr(self, "deepseek_api") else None,
                    )
                    self._conversation_manager = ConversationManager(
                        text_handler.memory_manager, text_handler.model_history_manager
                    )
                conversation_manager = self._conversation_manager

            # Save voice interaction to shared conversation memory
            await conversation_manager.save_media_interaction(
                user_id, "voice", text, f"I've transcribed your voice message which said: {text}"
            )

            # Process the transcribed text with AI
            await context.bot.send_chat_action(chat_id=update.effective_chat.id, action=ChatAction.TYPING)

            # Prepare prompt with quoted text context if it exists
            prompt = text
            if quoted_text:
                prompt = self.context_handler.format_prompt_with_quote(text, quoted_text)

            # Get user's selected model efficiently
            user_settings = await self.user_data_manager.get_user_settings(str(user_id))
            preferred_model = await self.user_data_manager.get_user_preference(user_id, "preferred_model", None)
            
            # Determine active model
            active_model = preferred_model or user_settings.get("active_model", "gemini")

            # Log model selection
            self.logger.info(f"Voice message model selection - User: {user_id}")
            self.logger.info(f" - preferred_model from preferences: {preferred_model}")
            self.logger.info(f" - active_model from user settings: {user_settings.get('active_model', 'not set')}")
            self.logger.info(f"SELECTED MODEL: '{active_model}' for voice response. Prompt: {prompt[:50]}...")

            # Get model indicator and config
            model_indicator, model_config = self.get_model_indicator_and_config(active_model)
            self.logger.info(f"Using model indicator: {model_indicator} for model: {active_model}")

            # Get conversation history for context (same as text handler)
            try:
                conversation_history = await conversation_manager.get_conversation_history(
                    user_id, max_messages=10, model=active_model
                )
                self.logger.info(f"Retrieved {len(conversation_history)} conversation history messages for voice response")
                
                # Enhanced debug: Log conversation context for troubleshooting
                if conversation_history:
                    self.logger.info(f"Voice context debug - First message: {conversation_history[0].get('content', 'N/A')[:100]}...")
                    self.logger.info(f"Voice context debug - Last message: {conversation_history[-1].get('content', 'N/A')[:100]}...")
                else:
                    self.logger.warning("No conversation history found for voice message context")
                    
            except Exception as e:
                self.logger.warning(f"Failed to retrieve conversation history: {str(e)}")
                conversation_history = None

            # Generate AI response with conversation context
            ai_response = await self.generate_ai_response(prompt, active_model, user_id, conversation_history)

            if not ai_response:
                self.logger.warning(f"Empty AI response for user {user_id} with active model {active_model}")
                ai_response = "I'm sorry, I couldn't generate a response at this time. Please try again later."

            # Log successful response generation
            self.logger.info(f"Generated AI response of length {len(ai_response)} for voice message")

            # Enhanced voice message formatting with better context awareness
            voice_intro = "🎤 **Voice Response:**"
            
            # Add context cue based on conversation content
            context_hint = ""
            if conversation_history and "name" in prompt.lower():
                # Check if we have name context
                has_name_context = any(
                    'name' in msg.get('content', '').lower()
                    for msg in conversation_history
                )
                if has_name_context:
                    context_hint = "_Based on our conversation..._\n\n"
                else:
                    context_hint = "_I don't have your name in our conversation history..._\n\n"
            elif conversation_history and len(conversation_history) > 0:
                context_hint = "_Continuing our conversation..._\n\n"
            
            # Format the response specifically for voice interaction
            voice_formatted_response = f"{voice_intro}\n\n{context_hint}{ai_response}"
            
            # Apply model indicator formatting
            formatted_response = self.response_formatter.format_with_model_indicator(
                voice_formatted_response, model_indicator, quoted_text is not None
            )

            # Format for Telegram (same as text handler) - this was missing!
            telegram_formatted_response = await self.response_formatter.format_telegram_markdown(
                formatted_response
            )

            # Send the response using the response formatter for proper formatting
            await self.response_formatter.safe_send_message(update.message, formatted_response)

            # Save the conversation pair with voice message indicator for consistency
            voice_enhanced_prompt = f"[Voice Message Transcribed]: {prompt}"
            await conversation_manager.save_message_pair(user_id, voice_enhanced_prompt, ai_response, active_model)

        except Exception as e:
            self.logger.error(f"Error processing voice message: {str(e)}", exc_info=True)
            
            # Determine appropriate error message based on processing stage
            if "text" in locals() and not text:
                error_message = "Sorry, I couldn't transcribe your voice message. Please try speaking more clearly or in a quieter environment."
            elif "prompt" in locals() and "ai_response" not in locals():
                error_message = "I understood your voice message, but I'm having trouble generating a response right now. Please try again later."
            else:
                error_message = "Sorry, there was an error processing your voice message. Please try again later."

            # Send error message
            try:
                if "status_message" in locals() and status_message:
                    try:
                        await status_message.edit_text(error_message)
                    except Exception:
                        await update.message.reply_text(error_message)
                else:
                    await update.message.reply_text(error_message)
            except Exception as reply_error:
                self.logger.error(f"Failed to send error message: {str(reply_error)}")

    async def _handle_document_message(
        self, update: Update, context: ContextTypes.DEFAULT_TYPE
    ):
        """Handle incoming document messages using the new multimodal system."""
        user_id = update.effective_user.id
        self.logger.info(f"Processing document for user: {user_id}")
        self.telegram_logger.log_message("Received document message", user_id)

        try:
            # Check if we have a valid document
            if not update.message or not update.message.document:
                await update.message.reply_text(
                    "Sorry, I couldn't process this document."
                )
                return

            document = update.message.document

            # Check file size (50MB limit)
            if document.file_size and document.file_size > 50 * 1024 * 1024:
                await update.message.reply_text(
                    "📄 Sorry, this document is too large (max 50MB). Please send a smaller file."
                )
                return

            # Show processing message
            processing_message = await update.message.reply_text(
                f"📄 Processing your document: {document.file_name}. Please wait..."
            )

            # Send typing indicator
            await context.bot.send_chat_action(
                chat_id=update.effective_chat.id, action=ChatAction.TYPING
            )

            try:
                # Get conversation context for the user
                context_messages = []
                try:
                    if hasattr(self, "conversation_manager"):
                        context_messages = await self.conversation_manager.get_context(
                            user_id
                        )
                except Exception:
                    pass  # Continue without context if unavailable

                # Process the message with multimodal processor
                result = await self.multimodal_processor.process_telegram_message(
                    message=update.message, context=context_messages
                )

                if result.success and result.content:
                    # Format the response
                    formatted_response = await self.response_formatter.format_response(
                        result.content, user_id, model_name="gemini-2.0-flash"
                    )

                    # Delete processing message and send response
                    await processing_message.delete()

                    # Split long responses into chunks
                    response_chunks = await self.response_formatter.split_long_message(
                        formatted_response
                    )
                    for chunk in response_chunks:
                        await update.message.reply_text(
                            chunk,
                            parse_mode=(
                                "Markdown" if "```" in chunk or "*" in chunk else None
                            ),
                        )

                    # Log successful processing
                    self.telegram_logger.log_message(
                        f"Document processed successfully: {document.file_name}",
                        user_id,
                    )

                    # Update user statistics
                    try:
                        await self.user_data_manager.update_stats(
                            user_id, document=True
                        )
                    except Exception as stats_error:
                        self.logger.warning(
                            f"Failed to update stats: {str(stats_error)}"
                        )

                else:
                    # Handle error
                    await processing_message.edit_text(
                        f"❌ Sorry, I couldn't process your document: {result.error or 'Unknown error'}"
                    )

            except Exception as e:
                self.logger.error(f"Document processing error: {str(e)}")
                await processing_message.edit_text(
                    "❌ Sorry, there was an error processing your document. Please try again."
                )

        except Exception as e:
            self.logger.error(f"Error in document message handler: {str(e)}")
            if "RATE_LIMIT_EXCEEDED" in str(e).upper():
                await update.message.reply_text(
                    "The service is currently experiencing high demand. Please try again later."
                )
            else:
                await self._error_handler(update, context)

    async def handle_document(self, update: Update, context: ContextTypes.DEFAULT_TYPE):
        user_id = update.effective_user.id
        conversation_id = f"user_{user_id}"
        self.telegram_logger.log_message("Processing document", user_id)

        try:
            # Check if the message is in a group chat
            if update.effective_chat.type in ["group", "supergroup"]:
                # Process only if the bot is mentioned in the caption
                bot_username = "@" + context.bot.username
                caption = update.message.caption or ""
                if bot_username not in caption:
                    return
                else:
                    # Remove bot mention
                    caption = caption.replace(bot_username, "").strip()
            else:
                caption = update.message.caption or "Please analyze this document."

            # Get basic document information
            document = update.message.document
            file_name = document.file_name
            file_id = document.file_id
            file_extension = (
                os.path.splitext(file_name)[1][1:] if "." in file_name else ""
            )

            # Send typing action and status message
            await context.bot.send_chat_action(
                chat_id=update.effective_chat.id, action=ChatAction.TYPING
            )
            status_message = await update.message.reply_text(
                f"Processing your {file_extension.upper()} document... This might take a moment."
            )

            # Download and process the document
            document_file = await context.bot.get_file(file_id)
            file_content = await document_file.download_as_bytearray()
            document_file_obj = io.BytesIO(file_content)

            self.logger.info(
                f"Downloaded document: {file_name}, size: {len(file_content)} bytes, extension: {file_extension}"
            )

            # Default prompt if caption is empty
            prompt = (
                caption
                or f"Please analyze this {file_extension.upper()} file and provide a detailed summary."
            )

            # Use enhanced document processing for PDFs
            self.logger.info(f"Starting document processing for {file_extension} file")
            if file_extension.lower() == "pdf":
                response = await self.document_processor.process_document_enhanced(
                    file=document_file_obj, file_extension=file_extension, prompt=prompt
                )
            else:
                response = await self.document_processor.process_document_from_file(
                    file=document_file_obj, file_extension=file_extension, prompt=prompt
                )

            self.logger.info(
                f"Document processing completed. Response success: {response.get('success', False) if response else False}"
            )

            # Delete status message
            try:
                await status_message.delete()
            except Exception as delete_error:
                self.logger.warning(
                    f"Failed to delete document status message: {str(delete_error)}"
                )

            if response:
                # Format the response
                response_text = response.get(
                    "result", "Document processed successfully."
                )
                document_id = response.get("document_id", "Unknown")

                # Ensure the response is user-friendly
                formatted_response = (
                    f"**Document Analysis Completed**\n\n"
                    f"{response_text}\n\n"
                    f"**Document ID:** {document_id}"
                )

                # Send the formatted response to the user using safe_send_message
                await self.response_formatter.safe_send_message(
                    update.message,
                    formatted_response,
                    disable_web_page_preview=True,
                )

                # Store document interaction in memory manager
                try:
                    if (
                        hasattr(self.text_handler, "memory_manager")
                        and self.text_handler.memory_manager
                    ):
                        memory_manager = self.text_handler.memory_manager

                        # Add document interaction to memory with metadata
                        document_prompt = f"[Document submitted: {file_name}] {prompt}"
                        await memory_manager.add_user_message(
                            conversation_id,
                            document_prompt,
                            str(user_id),
                            document_type=file_extension,
                            document_name=file_name,
                            is_document=True,
                        )

                        # Add AI's response to memory
                        document_summary = (
                            response_text[:500] + "..."
                            if len(response_text) > 500
                            else response_text
                        )
                        document_response = (
                            f"[Document analysis of {file_name}]: {document_summary}"
                        )
                        await memory_manager.add_assistant_message(
                            conversation_id, document_response
                        )

                        self.logger.info(
                            f"Document interaction stored in memory manager for user {user_id}"
                        )
                except Exception as memory_error:
                    self.logger.error(
                        f"Error storing document in memory manager: {str(memory_error)}"
                    )

            else:
                await update.message.reply_text(
                    "Sorry, I couldn't analyze the document. Please try again."
                )

        except ValueError as ve:
            self.logger.error(f"ValueError processing document: {str(ve)}")
            await update.message.reply_text(f"Document processing error: {str(ve)}")
        except Exception as e:
            self.logger.error(f"Error processing document: {str(e)}")
            self.logger.error(
                f"Document processing traceback: {traceback.format_exc()}"
            )
            await update.message.reply_text(
                f"Sorry, I couldn't process your document. Error: {str(e)[:100]}..."
            )

    async def _error_handler(
        self, update: Update, context: ContextTypes.DEFAULT_TYPE
    ) -> None:
        """Handle errors occurring in the dispatcher."""
        self.logger.error(f"Update {update} caused error: {context.error}")
        if update and update.effective_message:
            await update.effective_message.reply_text(
                "An error occurred while processing your request. Please try again later."
            )

    def register_handlers(self, application):
        """Register message handlers with the application."""
        try:
            application.add_handler(
                MessageHandler(
                    filters.TEXT & ~filters.COMMAND, self._handle_text_message
                )
            )
            application.add_handler(
                MessageHandler(filters.PHOTO, self._handle_image_message)
            )
            application.add_handler(
                MessageHandler(filters.VOICE, self._handle_voice_message)
            )
            # Replace the document handler with the more comprehensive handle_document method
            application.add_handler(
                MessageHandler(filters.Document.ALL, self.handle_document)
            )

            application.add_error_handler(self._error_handler)
            self.logger.info("Message handlers registered successfully")
        except Exception as e:
            self.logger.error(f"Failed to register message handlers: {str(e)}")
            raise Exception("Failed to register message handlers") from e

    async def handle_awaiting_doc_text(
        self, update: Update, context: ContextTypes.DEFAULT_TYPE
    ) -> bool:
        """Process text when awaiting document content"""
        if context.user_data.get("awaiting_doc_text"):
            # Clear the flag
            context.user_data["awaiting_doc_text"] = False

            # Get the text
            content = update.message.text

            # Store for document generation
            context.user_data["doc_export_text"] = content

            # Offer format selection
            format_options = [
                [
                    InlineKeyboardButton(
                        "📄 PDF Format", callback_data="export_format_pdf"
                    ),
                    InlineKeyboardButton(
                        "📝 DOCX Format", callback_data="export_format_docx"
                    ),
                ]
            ]
            format_markup = InlineKeyboardMarkup(format_options)

            await update.message.reply_text(
                "Your text has been received. Please select the document format you want to export to:",
                reply_markup=format_markup,
            )

            return True  # Handled

        return False  # Not handled

    async def handle_awaiting_doc_image(
        self, update: Update, context: ContextTypes.DEFAULT_TYPE
    ) -> bool:
        """Process image when awaiting document content"""
        if context.user_data.get("awaiting_doc_image"):
            # Clear the flag
            context.user_data["awaiting_doc_image"] = False
            # Get the image
            image_file = update.message.photo[-1].get_file()
            # Store for document generation
            context.user_data["doc_export_image"] = image_file
            # Offer format selection
            format_options = [
                [
                    InlineKeyboardButton(
                        "📄 PDF Format", callback_data="export_format_pdf"
                    ),
                ]
            ]<|MERGE_RESOLUTION|>--- conflicted
+++ resolved
@@ -494,63 +494,11 @@
                 # Initialize preferences manager
                 self.preferences_manager = UserPreferencesManager(self.user_data_manager)
 
-<<<<<<< HEAD
-            # Get user's language preference
-            user_lang = await self.preferences_manager.get_user_language_preference(user_id) or "en"
-
-            # Try to detect if user has previously sent Khmer messages
-            user_history = await self.user_data_manager.get_user_data(user_id)
-            has_khmer_history = False
-            
-            if user_history and 'message_history' in user_history:
-                # Check last 15 messages for Khmer content (increased from 10)
-                for msg in user_history.get('message_history', [])[-15:]:
-                    if msg.get('content') and any(char in msg.get('content', '') for char in 'កខគឃងចឆជឈញ'):
-                        has_khmer_history = True
-                        self.logger.info(f"User {user_id} has Khmer message history, will prioritize Khmer detection")
-                        break
-            
-            # Look for Khmer in recent voice transcription history
-            if not has_khmer_history and user_history and 'voice_transcriptions' in user_history:
-                # Check past voice transcriptions for Khmer language detection
-                for transcription in user_history.get('voice_transcriptions', [])[-10:]:
-                    if transcription.get('detected_language') == 'km':
-                        has_khmer_history = True
-                        self.logger.info(f"User {user_id} has previous Khmer voice transcriptions, will prioritize Khmer detection")
-                        break
-
-            # If not found in preferences, use Telegram's language code
-            if user_lang == "en" and update.effective_user.language_code:
-                user_lang = update.effective_user.language_code
-                
-            # Force Khmer detection if user has Khmer history
-            if has_khmer_history and user_lang == "en":
-                self.logger.info(f"Overriding default language (en) with Khmer (km) based on user history")
-                user_lang = "km"
-
-            # Enhanced language mapping with better Khmer support
-            language_map = {
-                "en": "en-US", "km": "km-KH", "kh": "km-KH", "ru": "ru-RU", 
-                "fr": "fr-FR", "es": "es-ES", "de": "de-DE", "ja": "ja-JP",
-                "zh": "zh-CN", "th": "th-TH", "vi": "vi-VN",
-            }
-
-            # Extract language prefix properly
-            lang_prefix = user_lang.split("-")[0] if "-" in user_lang else user_lang
-            lang = language_map.get(lang_prefix, "en-US")
-
-            # Set flag for Khmer processing
-            is_khmer = lang_prefix in ["km", "kh"]
-
-            # Log the detected language for debugging
-            self.logger.info(f"Voice recognition language set to: {lang}, is_khmer={is_khmer}")
-=======
             # English-only language setting to save space
             lang = "en-US"
             
             # Log the language for debugging
             self.logger.info(f"Voice recognition language set to: {lang} (English only)")
->>>>>>> 9943ec5a
 
             # Show processing message
             processing_text = "🎤 Processing your voice message with enhanced AI recognition..."
@@ -563,24 +511,7 @@
                 voice_file, str(user_id)
             )
 
-            # Get audio duration for short audio detection optimization
-            audio_duration = 0
-            try:
-                import soundfile as sf
-                with sf.SoundFile(wav_file_path) as sound_file:
-                    audio_duration = float(len(sound_file)) / sound_file.samplerate
-                self.logger.info(f"Audio duration: {audio_duration:.2f}s")
-            except Exception as e:
-                self.logger.warning(f"Could not determine audio duration: {e}")
-
-            # Special handling for short audio - increase Khmer detection sensitivity
-            short_audio_khmer_mode = False
-            if audio_duration > 0 and audio_duration < 3.0 and not is_khmer:
-                self.logger.info(f"Short audio detected ({audio_duration:.2f}s), increasing Khmer detection sensitivity")
-                # For very short audio, we'll give extra weight to Khmer detection
-                short_audio_khmer_mode = True
-            
-            # Enhanced transcription with audio duration awareness
+            # Use enhanced VoiceProcessor for transcribing the voice file
             if hasattr(self.voice_processor, "get_best_transcription"):
                 self.logger.info(f"🎤 Enhanced voice transcription starting for language: {lang}")
                 
@@ -609,7 +540,6 @@
                 engine_used = metadata.get("engine", "unknown")
                 confidence = metadata.get("confidence", 0.0)
                 
-<<<<<<< HEAD
                 # Detect false-positive English transcription for Khmer audio
                 if not is_khmer:
                     from src.services.media.voice_config import VoiceConfig
@@ -640,104 +570,12 @@
                         engine_used = metadata.get("engine", "unknown")
                         confidence = metadata.get("confidence", 0.0)
                 
-                # Enhanced logging for Khmer debugging with new metadata
-                requested_lang = metadata.get("requested_language", "unknown")
-                detected_lang = metadata.get("detected_language", "unknown")
-                strategy_used = metadata.get("strategy", "unknown")
-                language_mismatch = metadata.get("language_mismatch", False)
-                
-=======
                 # Simplified English-only logging
->>>>>>> 9943ec5a
                 self.logger.info(f"🔍 VOICE TRANSCRIPTION RESULT:")
                 self.logger.info(f"  → Engine: {engine_used}")
                 self.logger.info(f"  → Confidence: {confidence:.3f}")
                 self.logger.info(f"  → Text length: {len(text)} chars")
                 self.logger.info(f"  → Text preview: {text[:100]}...")
-<<<<<<< HEAD
-                self.logger.info(f"  → Language mismatch: {language_mismatch}")
-                
-                # Store transcription in user history for future reference
-                try:
-                    # Initialize voice_transcriptions array if needed
-                    if 'voice_transcriptions' not in user_history:
-                        user_history['voice_transcriptions'] = []
-                    
-                    # Add this transcription to history
-                    user_history['voice_transcriptions'].append({
-                        'timestamp': str(update.message.date),
-                        'detected_language': detected_lang,
-                        'requested_language': requested_lang,
-                        'confidence': confidence,
-                        'is_khmer': is_khmer,
-                        'duration': audio_duration,
-                        'strategy': strategy_used
-                    })
-                    
-                    # Keep only last 20 transcriptions
-                    if len(user_history['voice_transcriptions']) > 20:
-                        user_history['voice_transcriptions'] = user_history['voice_transcriptions'][-20:]
-                    
-                    # Save updates
-                    await self.user_data_manager.update_user_data(user_id, user_history)
-                except Exception as e:
-                    self.logger.warning(f"Could not update voice transcription history: {e}")
-                
-                # Special warning for Khmer cases with enhanced information
-                if is_khmer and language_mismatch:
-                    self.logger.warning(f"⚠️ KHMER LANGUAGE MISMATCH DETECTED:")
-                    self.logger.warning(f"  → Expected: km (Khmer)")
-                    self.logger.warning(f"  → Got: {detected_lang}")
-                    self.logger.warning(f"  → Strategy used: {strategy_used}")
-                    self.logger.warning(f"  → All attempts tried: {metadata.get('all_attempts', 0)}")
-                    self.logger.warning(f"  → This suggests the audio might not be clear Khmer speech")
-                    self.logger.warning(f"  → Or the model is auto-detecting a different language")
-                    
-                    # Add user notification for Khmer mismatch with strategy info
-                    if detected_lang == "en":
-                        # Check if this might be a false positive English transcription
-                        from src.services.media.voice_config import VoiceConfig
-                        is_false_positive = VoiceConfig.is_likely_false_english_for_khmer(text, confidence)
-                        
-                        if is_false_positive:
-                            khmer_warning = (
-                                f"🇰🇭 **ការជូនដំណឹង:** ការបំលែងនេះអាចមិនត្រឹមត្រូវទេ។\n"
-                                f"📢 **Notice:** This transcription may be incorrect (likely false positive).\n\n"
-                                f"🔍 **បញ្ហា / Issue:** អក្សរដែលបានបំលែងនេះទំនងមានភាពមិនត្រឹមត្រូវ\n"
-                                f"🔍 **Issue:** The transcribed text appears to be a false positive\n\n"
-                                f"💡 **ការណែនាំ / Recommendations:**\n"
-                                f"• និយាយឱ្យច្បាស់និងយឺត / Speak clearly and slowly\n"
-                                f"• ប្រើពាក្យខ្មែរសុទ្ធ / Use pure Khmer words\n"
-                                f"• ជៀសវាងសំឡេងរំខាន / Avoid background noise\n"
-                                f"• សាកល្បងផ្ញើម្តងទៀត / Try sending again\n\n"
-                                f"📊 **Technical:** Strategy: `{strategy_used}`, Confidence: {confidence:.1%}"
-                            )
-                        else:
-                            khmer_warning = (
-                                f"🇰🇭 **ការជូនដំណឹង:** សំឡេងរបស់អ្នកត្រូវបានសម្គាល់ជាភាសាអង់គ្លេសជំនួសឱ្យភាសាខ្មែរ។\n"
-                                f"📢 **Notice:** Your voice was detected as English instead of Khmer.\n\n"
-                                f"🔧 **ព័ត៌មានបច្ចេកទេស / Technical Info:**\n"
-                                f"• វិធីសាស្រ្ត / Strategy: `{strategy_used}`\n"
-                                f"• ការព្យាយាម / Attempts: {metadata.get('all_attempts', 0)}\n"
-                                f"• កម្រិតទំនុកចិត្ត / Confidence: {confidence:.1%}\n\n"
-                                f"💡 **ការណែនាំ / Tips:**\n"
-                                f"• និយាយឱ្យច្បាស់និងយឺត / Speak clearly and slowly\n"
-                                f"• ជៀសវាងសំឡេងរំខាន / Avoid background noise\n"
-                                f"• ប្រើឃ្លាខ្មែរសុទ្ធ / Use pure Khmer phrases\n"
-                                f"• និយាយយូរជាង / Speak for longer duration\n"
-                                f"• សាកល្បងផ្ញើម្តងទៀត / Try sending again\n\n"
-                            )
-                        
-                        # Send warning but continue with transcription
-                        try:
-                            await update.message.reply_text(khmer_warning, parse_mode="Markdown")
-                        except Exception:
-                            await update.message.reply_text(
-                                f"🇰🇭 Notice: Your Khmer voice was detected as English. "
-                                f"Strategy used: {strategy_used}. Please try speaking more clearly in pure Khmer."
-                            )
-=======
->>>>>>> 9943ec5a
                 
                 self.logger.info(f"Enhanced transcription: engine={engine_used}, confidence={confidence:.2f}")
             else:
